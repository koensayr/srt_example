# SRT Connection Examples

This repository contains example implementations of different SRT (Secure Reliable Transport) connection modes: caller, listener, and rendezvous. The examples demonstrate how to establish connections using each mode and perform basic data transfer.

<<<<<<< HEAD
## Installation

### Using Homebrew
The easiest way to install on macOS is using Homebrew:

```bash
# Add the tap repository
brew tap koensayr/srt-examples

# Install the package
brew install srt-examples
```

This will install both the C++ and Python examples, along with all dependencies.

#### Upgrading
To upgrade to the latest version:
```bash
brew update
brew upgrade srt-examples
```

#### Version Information
- Current stable version: 1.0.0
- Required dependencies:
  - libsrt (automatically installed)
  - cmake (for building)
  - python@3.9 or later (for Python example)

#### Installation Locations
After installation:
- C++ executable: `$(brew --prefix)/bin/srt_example`
- Python script: `$(brew --prefix)/bin/srt_examples.py`

### Manual Installation

#### Prerequisites
=======
## Prerequisites

### For C++ Implementation
>>>>>>> 33df963d
1. CMake (3.10 or higher)
2. C++11 compatible compiler
3. libsrt development package

On Ubuntu/Debian:
```bash
sudo apt-get install libsrt-dev cmake build-essential
```

On macOS with Homebrew:
```bash
brew install srt cmake
```

### For Python Implementation
```bash
pip install srt
```

## Building the C++ Example

```bash
mkdir build
cd build
cmake ..
make
```

## Connection Modes

### 1. Caller Mode
The caller mode is a client that initiates a connection to a listening server.

C++ Implementation:
```bash
./srt_example caller
```

Python Implementation:
```bash
python srt_examples.py caller
```

### 2. Listener Mode
The listener mode acts as a server that waits for incoming connections.

C++ Implementation:
```bash
./srt_example listener
```

Python Implementation:
```bash
python srt_examples.py listener
```

### 3. Rendezvous Mode
Rendezvous mode allows peer-to-peer connection where both parties can initiate the connection simultaneously. This requires running two instances with different port configurations.

C++ Implementation:
```bash
# Terminal 1
./srt_example rendezvous

# Terminal 2
./srt_example rendezvous peer2
```

Python Implementation:
```bash
# Terminal 1
python srt_examples.py rendezvous

# Terminal 2
python srt_examples.py rendezvous peer2
```

## Example Usage Scenarios

### C++ Implementation

1. Basic client-server setup:
   - First, start the listener (server):
     ```bash
     ./srt_example listener
     ```
   - Then, in another terminal, start the caller (client):
     ```bash
     ./srt_example caller
     ```

2. Peer-to-peer setup using rendezvous mode:
   - Start the first peer:
     ```bash
     ./srt_example rendezvous
     ```
   - Start the second peer:
     ```bash
     ./srt_example rendezvous peer2
     ```

### Python Implementation

1. Basic client-server setup:
   - First, start the listener (server):
     ```bash
     python srt_examples.py listener
     ```
   - Then, in another terminal, start the caller (client):
     ```bash
     python srt_examples.py caller
     ```

2. Peer-to-peer setup using rendezvous mode:
   - Start the first peer:
     ```bash
     python srt_examples.py rendezvous
     ```
   - Start the second peer:
     ```bash
     python srt_examples.py rendezvous peer2
     ```

## Code Structure

Both implementations demonstrate:
- Basic SRT socket creation and configuration
- Connection establishment in different modes
- Simple data transmission
- Error handling and proper socket cleanup
- Timeout handling
- Thread-safe operations

### C++ Implementation (srt_example.cpp)
- Uses libSRT directly for low-level control
- Includes comprehensive error handling with `check_srt_error()`
- Implements proper resource cleanup with RAII principles
- Uses modern C++11 features for better code organization

Functions:
- `create_srt_socket()`: Sets up a configured SRT socket
- `srt_caller()`: Implements the caller (client) mode
- `srt_listener()`: Implements the listener (server) mode
- `srt_rendezvous()`: Implements the rendezvous (peer-to-peer) mode

### Python Implementation (srt_examples.py)
- Uses the python-srt binding for higher-level access
- Provides simpler, more Pythonic interface
- Includes context-aware error handling
- Automatic resource management through Python's garbage collection

Functions:
- `create_srt_socket()`: Creates and configures an SRT socket
- `srt_caller()`: Implements the caller (client) mode
- `srt_listener()`: Implements the listener (server) mode
- `srt_rendezvous()`: Implements the rendezvous (peer-to-peer) mode

## Implementation Notes

Common Features:
- Both implementations use localhost (127.0.0.1) by default
- Default ports are 9000 for caller/listener and 9000/9001 for rendezvous mode
- Connection timeout set to 3 seconds
- Message size limit of 1500 bytes

C++ Implementation Specifics:
- Direct use of libSRT API for fine-grained control
- Explicit memory management and resource cleanup
- Comprehensive error reporting through `srt_getlasterror()`
- Support for both IPv4 and IPv6 addressing

Python Implementation Specifics:
- High-level abstraction through python-srt
- Automatic resource management
- Simplified error handling with Python exceptions
- Focus on code readability and maintainability

Error Handling:
- Both implementations handle:
  - Socket creation failures
  - Connection timeouts
  - Connection failures
  - Send/receive errors
  - Resource cleanup
  - Invalid addresses
  - Network errors<|MERGE_RESOLUTION|>--- conflicted
+++ resolved
@@ -2,7 +2,7 @@
 
 This repository contains example implementations of different SRT (Secure Reliable Transport) connection modes: caller, listener, and rendezvous. The examples demonstrate how to establish connections using each mode and perform basic data transfer.
 
-<<<<<<< HEAD
+
 ## Installation
 
 ### Using Homebrew
@@ -40,11 +40,7 @@
 ### Manual Installation
 
 #### Prerequisites
-=======
-## Prerequisites
-
-### For C++ Implementation
->>>>>>> 33df963d
+
 1. CMake (3.10 or higher)
 2. C++11 compatible compiler
 3. libsrt development package
